--- conflicted
+++ resolved
@@ -289,7 +289,6 @@
                     "<p>The provided document is not valid according to the SPDX specification. "
                     "The following errors were found:</p>\n"
                 )
-<<<<<<< HEAD
                 result += "<ul>\n"
                 for msg in self.validation_messages:
                     result += "<li>\n"
@@ -303,10 +302,6 @@
                     result += "</ul>\n"
                     result += "</li>\n"
                 result += "</ul>\n"
-=======
-                for message in self.validation_messages:
-                    result += f"<p>{message.validation_message}</p>\n"
->>>>>>> 8bff7100
         else:
             result = f"""
             <h2>FSCTv3-Minimum Expected Conformance Results</h2>
