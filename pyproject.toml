# SPDX-FileCopyrightText: 2024 SPDX contributors
# SPDX-FileType: SOURCE
# SPDX-License-Identifier: Apache-2.0

[build-system]
requires = ["setuptools>=61.2", "setuptools_scm[toml]>=3.4.3"]
build-backend = "setuptools.build_meta"

[project]
name = "ntia_conformance_checker"
version = "3.2.1"
authors = [
    { name = "Josh Lin", email = "linynjosh@gmail.com" },
    { name = "John Speed Meyers", email = "johnmeyersster@gmail.com" },
    { name = "Arthit Suriyawongkul", email = "suriyawa@tcd.ie" },
]
maintainers = [
    { name = "John Speed Meyers", email = "johnmeyersster@gmail.com" },
    { name = "Gary O'Neall", email = "gary@sourceauditor.com" },
    { name = "Josh Lin", email = "linynjosh@gmail.com" },
    { name = "Arthit Suriyawongkul", email = "suriyawa@tcd.ie" },
    { name = "SPDX group at the Linux Foundation and others", email = "spdx-implementers+owner@lists.spdx.org" },
]
license = "Apache-2.0"
description = "Check SPDX SBOM for NTIA minimum elements and common SBOM baseline attributes"
readme = "README.md"
classifiers = [
    "Intended Audience :: Developers",
    "Intended Audience :: System Administrators",
<<<<<<< HEAD
    "License :: OSI Approved :: Apache Software License",
=======
    "Programming Language :: Python :: 3.8",
>>>>>>> e4c4412f
    "Programming Language :: Python :: 3.9",
    "Programming Language :: Python :: 3.10",
    "Programming Language :: Python :: 3.11",
    "Programming Language :: Python :: 3.12",
    "Programming Language :: Python :: 3.13",
    "Topic :: Security",
    "Topic :: Software Development :: Libraries :: Python Modules",
    "Topic :: System :: Systems Administration",
]
urls = { Homepage = "https://github.com/spdx/ntia-conformance-checker" }
requires-python = ">=3.9"
keywords = [
    "spdx",
    "sbom",
    "ntia",
    "cisa",
    "minimum elements",
    "baseline attributes",
    "software bill of materials",
    "bill of materials",
    "common SBOM",
    "software package data exchange",
    "software component transparency",
    "supply chain security",
]
dependencies = ["spdx-python-model==0.0.2", "spdx-tools==0.8.3"]

[project.optional-dependencies]
test = ["beartype==0.21.0", "coverage==7.6.10", "pytest==8.4.1"]

[project.scripts]
# Both "ntia-checker" and "sbomcheck" are identical.
# "ntia-checker" is kept for backward compatibility.
# While "sbomcheck" is introduced for a more generic name,
# to accommodate other compliance standards.
ntia-checker = "ntia_conformance_checker.main:main"
sbomcheck = "ntia_conformance_checker.main:main"

[tool.setuptools]
packages = ["ntia_conformance_checker"]<|MERGE_RESOLUTION|>--- conflicted
+++ resolved
@@ -8,7 +8,7 @@
 
 [project]
 name = "ntia_conformance_checker"
-version = "3.2.1"
+version = "3.3-dev"
 authors = [
     { name = "Josh Lin", email = "linynjosh@gmail.com" },
     { name = "John Speed Meyers", email = "johnmeyersster@gmail.com" },
@@ -27,11 +27,6 @@
 classifiers = [
     "Intended Audience :: Developers",
     "Intended Audience :: System Administrators",
-<<<<<<< HEAD
-    "License :: OSI Approved :: Apache Software License",
-=======
-    "Programming Language :: Python :: 3.8",
->>>>>>> e4c4412f
     "Programming Language :: Python :: 3.9",
     "Programming Language :: Python :: 3.10",
     "Programming Language :: Python :: 3.11",
